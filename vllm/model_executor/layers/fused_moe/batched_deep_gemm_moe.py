# SPDX-License-Identifier: Apache-2.0
# SPDX-FileCopyrightText: Copyright contributors to the vLLM project
<<<<<<< HEAD
import contextlib
=======
from math import log2
>>>>>>> fec347de
from typing import Optional

import torch

import vllm.model_executor.layers.fused_moe.modular_kernel as mk
from vllm.logger import init_logger
from vllm.model_executor.layers.fused_moe.config import FusedMoEQuantConfig
from vllm.model_executor.layers.fused_moe.topk_weight_and_reduce import (
    TopKWeightAndReduceDelegate)
from vllm.model_executor.layers.fused_moe.utils import _resize_cache
from vllm.platforms import current_platform
from vllm.triton_utils import tl, triton
from vllm.utils.deep_gemm import (fp8_m_grouped_gemm_nt_masked,
                                  is_deep_gemm_e8m0_used)

logger = init_logger(__name__)


@triton.jit
def _silu_mul_fp8_quant_deep_gemm(
    # Pointers ------------------------------------------------------------
    input_ptr,  # 16-bit activations (E, T, 2*H)
    y_q_ptr,  # fp8 quantized activations (E, T, H)
    y_s_ptr,  # 16-bit scales (E, T, G)
    counts_ptr,  # int32 num tokens per expert (E)
    # Sizes ---------------------------------------------------------------
    H: tl.constexpr,  # hidden dimension (per output)
    GROUP_SIZE: tl.constexpr,  # elements per group (usually 128)
    # Strides for input (elements) ---------------------------------------
    stride_i_e,
    stride_i_t,
    stride_i_h,
    # Strides for y_q (elements) -----------------------------------------
    stride_yq_e,
    stride_yq_t,
    stride_yq_h,
    # Strides for y_s (elements) -----------------------------------------
    stride_ys_e,
    stride_ys_t,
    stride_ys_g,
    # Stride for counts (elements)
    stride_counts_e,
    # Numeric params ------------------------------------------------------
    eps: tl.constexpr,
    fp8_min: tl.constexpr,
    fp8_max: tl.constexpr,
    use_ue8m0: tl.constexpr,
    # Meta ---------------------------------------------------------------
    BLOCK: tl.constexpr,
    NUM_STAGES: tl.constexpr,
):
    G = H // GROUP_SIZE

    # map program id -> (e, g)
    pid = tl.program_id(0)
    e = pid // G
    g = pid % G

    e = e.to(tl.int64)
    g = g.to(tl.int64)

    # number of valid tokens for this expert
    n_tokens = tl.load(counts_ptr + e * stride_counts_e).to(tl.int64)

    cols = tl.arange(0, BLOCK).to(tl.int64)
    mask = cols < BLOCK

    base_input_offset = e * stride_i_e + g * GROUP_SIZE * stride_i_h
    base_gate_offset = base_input_offset + cols * stride_i_h
    base_up_offset = base_input_offset + H * stride_i_h + cols * stride_i_h
    base_yq_offset = (e * stride_yq_e + g * GROUP_SIZE * stride_yq_h +
                      cols * stride_yq_h)
    base_ys_offset = e * stride_ys_e + g * stride_ys_g

    for t in tl.range(0, n_tokens, num_stages=NUM_STAGES):
        gate = tl.load(input_ptr + base_gate_offset + t * stride_i_t,
                       mask=mask,
                       other=0.0).to(tl.float32)
        up = tl.load(input_ptr + base_up_offset + t * stride_i_t,
                     mask=mask,
                     other=0.0)

        gate = gate * (1.0 / (1.0 + tl.exp(-gate)))
        y = gate * up

        y_s = tl.maximum(tl.max(tl.abs(y)), eps) / fp8_max
        if use_ue8m0:
            y_s = tl.exp2(tl.ceil(tl.log2(y_s)))

        y_q = tl.clamp(y / y_s, fp8_min, fp8_max).to(y_q_ptr.dtype.element_ty)

        tl.store(y_q_ptr + base_yq_offset + t * stride_yq_t, y_q, mask=mask)
        tl.store(y_s_ptr + base_ys_offset + t * stride_ys_t, y_s)


def silu_mul_fp8_quant_deep_gemm_cuda(
    y: torch.Tensor,  # (E, T, 2*H)
    tokens_per_expert: torch.Tensor,  # (E,) number of valid tokens per expert
    num_parallel_tokens=16,
    group_size: int = 128,
) -> tuple[torch.Tensor, torch.Tensor]:
    """Quantize silu(y[..., :H]) * y[..., H:] to FP8 with group per-token scales
    y has shape (E, T, 2*H). The first half of the last dimension is
    silu-activated, multiplied by the second half, then quantized into FP8.
    Returns `(y_q, y_s)` where
    * `y_q`: FP8 tensor, shape (E, T, H), same layout as y[..., :H]
    * `y_s`: FP32 tensor, shape (E, T, H // group_size), strides (T*G, 1, T)
    """
    assert y.ndim == 3, "y must be (E, T, 2*H)"
    E, T, H2 = y.shape
    assert H2 % 2 == 0, "last dim of y must be even (2*H)"
    H = H2 // 2
    G = (H + group_size - 1) // group_size
    assert H % 8 == 0, "H must be divisible by 8"
    assert group_size == 128, "H must be divisible by 8"
    assert tokens_per_expert.ndim == 1 and tokens_per_expert.shape[0] == E

    tokens_per_expert = tokens_per_expert.to(device=y.device,
                                             dtype=torch.int32)

    fp8_dtype = torch.float8_e4m3fn
    y_q = torch.empty((E, T, H), dtype=fp8_dtype, device=y.device)

    stride_ys_e = T * G
    stride_ys_t = 1
    stride_ys_g = T
    y_s = torch.empty_strided((E, T, G),
                              (stride_ys_e, stride_ys_t, stride_ys_g),
                              dtype=torch.float32,
                              device=y.device)

    use_ue8m0 = is_deep_gemm_e8m0_used()

    if E <= 16:
        max_empirical_parallelism = 64
    elif E <= 32:
        max_empirical_parallelism = 16
    else:
        max_empirical_parallelism = 4

    # We never want to launch more than Tx number of threads
    # This computes the clip.
    num_parallel_tokens = max(
        1,
        min(max_empirical_parallelism, 2**int(log2(min(num_parallel_tokens,
                                                       T)))))
    cuda_arch = current_platform.get_device_capability(
        device_id=y.device.index).to_int()

    if cuda_arch >= 80:
        torch.ops._C.silu_mul_fp8_quant_deep_gemm_cuda(y, tokens_per_expert,
                                                       y_q, y_s, group_size,
                                                       use_ue8m0,
                                                       num_parallel_tokens)
    else:
        # Default to triton if not on cuda or if arch is too old
        y_q = torch.empty((E, T, H), dtype=fp8_dtype, device=y.device)

        stride_cnt_e = tokens_per_expert.stride()[0]

        # Static grid over experts and H-groups.
        # A loop inside the kernel handles the token dim
        grid = (E * G, )
        # strides (elements)
        stride_i_e, stride_i_t, stride_i_h = y.stride()
        stride_yq_e, stride_yq_t, stride_yq_h = y_q.stride()

        # desired scale strides (elements): (T*G, 1, T)
        stride_ys_e = T * G
        stride_ys_t = 1
        stride_ys_g = T
        y_s = torch.empty_strided(
            (E, T, G),
            (stride_ys_e, stride_ys_t, stride_ys_g),
            dtype=torch.float32,
            device=y.device,
        )
        f_info = torch.finfo(fp8_dtype)
        fp8_max = f_info.max
        fp8_min = f_info.min
        eps: float = 1e-10
        _silu_mul_fp8_quant_deep_gemm[grid](
            y,
            y_q,
            y_s,
            tokens_per_expert,
            H,
            group_size,
            stride_i_e,
            stride_i_t,
            stride_i_h,
            stride_yq_e,
            stride_yq_t,
            stride_yq_h,
            stride_ys_e,
            stride_ys_t,
            stride_ys_g,
            stride_cnt_e,
            eps,
            fp8_min,
            fp8_max,
            is_deep_gemm_e8m0_used(),
            BLOCK=group_size,
            NUM_STAGES=4,
            num_warps=1,
        )

    return y_q, y_s


class BatchedDeepGemmExperts(mk.FusedMoEPermuteExpertsUnpermute):
    # The Deep Gemm kernels only support block size of 128
    DEEPGEMM_BLOCK_SHAPE: list[int] = [128, 128]

    def __init__(self,
                 max_num_tokens: int,
                 num_dispatchers: int,
                 block_shape: list[int],
                 per_act_token_quant=False):
        """
        max_num_tokens: Maximum number of tokens from a DP Rank
        num_dispatchers: The number of DP dispatchers.
        block_shape: Block quantization block shape.
        per_act_token_quant: Per activation token quantization flag.
        """
        super().__init__(
            FusedMoEQuantConfig(
                quant_dtype=torch.float8_e4m3fn,
                per_act_token_quant=per_act_token_quant,
                block_shape=block_shape,
            ))
        assert self.block_shape == self.DEEPGEMM_BLOCK_SHAPE
        self.max_num_tokens = max_num_tokens
        self.num_dispatchers = num_dispatchers

    @property
    def activation_formats(
        self
    ) -> tuple[mk.FusedMoEActivationFormat, mk.FusedMoEActivationFormat]:
        return (mk.FusedMoEActivationFormat.BatchedExperts,
                mk.FusedMoEActivationFormat.BatchedExperts)

    def supports_chunking(self) -> bool:
        return False

    def supports_expert_map(self) -> bool:
        return False

    def finalize_weight_and_reduce_impl(self) -> mk.TopKWeightAndReduce:
        # Let PrepareAndFinalize::finalize() decide the impl.
        return TopKWeightAndReduceDelegate()

    def workspace_shapes(
        self,
        a: torch.Tensor,
        aq: torch.Tensor,
        M: int,
        N: int,
        K: int,
        topk: int,
        global_num_experts: int,
        local_num_experts: int,
        expert_tokens_metadata: Optional[mk.ExpertTokensMetadata],
    ) -> tuple[tuple[int, ...], tuple[int, ...], tuple[int, ...], torch.dtype]:
        assert a.dim() == 2
        num_experts = local_num_experts

        # Tokens-per-expert capacity actually used by the backend for this
        # call. For batched formats (DeepEP-LL / PPLX), aq has shape
        #   (E, T_backend, K)
        # Prefer using aq.size(1) to avoid under-allocation during dummy/profile
        # runs or when multiple dispatchers/ranks contribute tokens.
        T_backend = aq.size(1) if aq.dim() == 3 else 0

        # Fallback capacity from configuration/observation.
        num_dispatchers = self.num_dispatchers
        observed_M = a.size(0)
        if self.max_num_tokens is None:
            T_cfg = observed_M * num_dispatchers
        else:
            # Guard with observed_M to avoid under-estimation when TP>1 or
            # during profiling runs.
            max_num_tokens = max(self.max_num_tokens, observed_M)
            if observed_M > self.max_num_tokens:
                with contextlib.suppress(Exception):
                    logger.debug_once(
                        "[MoE Debug] Increasing workspace max_num_tokens "
                        "from configured=%d to observed=%d to avoid OOM. "
                        "(num_dispatchers=%d, E=%d, N=%d, K=%d)",
                        self.max_num_tokens, observed_M, num_dispatchers,
                        num_experts, N, K)
            T_cfg = max_num_tokens * num_dispatchers

        # Final capacity: honor backend's requested T if larger.
        T_eff = max(T_backend, T_cfg)

        workspace13 = (num_experts, T_eff, max(K, N))
        workspace2 = (num_experts, T_eff, (N // 2))
        output = (num_experts, T_eff, K)
        return (workspace13, workspace2, output, a.dtype)

    def apply(
        self,
        output: torch.Tensor,
        hidden_states: torch.Tensor,
        w1: torch.Tensor,
        w2: torch.Tensor,
        topk_weights: torch.Tensor,
        topk_ids: torch.Tensor,
        activation: str,
        global_num_experts: int,
        expert_map: Optional[torch.Tensor],
        w1_scale: Optional[torch.Tensor],
        w2_scale: Optional[torch.Tensor],
        w1_zp: Optional[torch.Tensor],
        w2_zp: Optional[torch.Tensor],
        a1q_scale: Optional[torch.Tensor],
        a2_scale: Optional[torch.Tensor],
        workspace13: torch.Tensor,
        workspace2: torch.Tensor,
        expert_tokens_meta: Optional[mk.ExpertTokensMetadata],
        apply_router_weight_on_input: bool,
    ):
        assert expert_tokens_meta is not None
        expert_num_tokens = expert_tokens_meta.expert_num_tokens

        assert hidden_states.ndim == 3
        assert self.block_shape is not None

        a1q = hidden_states
        _, N, K = w1.size()

        assert w2.size(1) == K

        E, max_num_tokens, N, K, top_k_num = mk._moe_problem_size(
            hidden_states, w1, w2, topk_ids)

        # Debug (one-time): total dispatched tokens received on this EP rank.
        # Avoid triggering CUDA Graph sync by skipping during graph capture or
        # torch.compile. This reads a small scalar once for observability.
        if (not torch.cuda.is_current_stream_capturing()
                and not torch.compiler.is_compiling()):
            try:
                total_tokens = int(expert_num_tokens.sum().item())
                logger.debug_once(
                    "[MoE Debug] EP rank received tokens: total=%d, E=%d, "
                    "max_tokens_per_dispatcher=%d, num_dispatchers=%d",
                    total_tokens, E, max_num_tokens, self.num_dispatchers)
            except Exception as e:
                # Log the failure without triggering CUDA graph sync.
                # Only prints once to avoid log spam.
                with contextlib.suppress(Exception):
                    logger.debug_once(
                        "[MoE Debug] Skipped token-count log due to %r "
                        "(E=%d, shape=%s, device=%s)", e, E,
                        tuple(expert_num_tokens.size()),
                        expert_num_tokens.device)

        workspace1 = _resize_cache(workspace13, (E, max_num_tokens, N))

        # (from deepgemm docs) : A value hint (which is a value on CPU)
        # for the M expectation of each batch, correctly setting this value
        # may lead to better performance.
        expected_m = max_num_tokens
        fp8_m_grouped_gemm_nt_masked((a1q, a1q_scale), (w1, w1_scale),
                                     workspace1, expert_num_tokens, expected_m)

        a2q, a2q_scale = silu_mul_fp8_quant_deep_gemm_cuda(
            workspace1, expert_num_tokens)

        fp8_m_grouped_gemm_nt_masked((a2q, a2q_scale), (w2, w2_scale), output,
                                     expert_num_tokens, expected_m)<|MERGE_RESOLUTION|>--- conflicted
+++ resolved
@@ -1,10 +1,7 @@
 # SPDX-License-Identifier: Apache-2.0
 # SPDX-FileCopyrightText: Copyright contributors to the vLLM project
-<<<<<<< HEAD
 import contextlib
-=======
 from math import log2
->>>>>>> fec347de
 from typing import Optional
 
 import torch

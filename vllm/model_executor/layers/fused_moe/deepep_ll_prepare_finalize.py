# SPDX-License-Identifier: Apache-2.0
# SPDX-FileCopyrightText: Copyright contributors to the vLLM project
from typing import Callable, Optional, Union

import deep_ep
import torch

import vllm.model_executor.layers.fused_moe.modular_kernel as mk
from vllm.model_executor.layers.fused_moe.config import FusedMoEQuantConfig
from vllm.model_executor.layers.fused_moe.topk_weight_and_reduce import (
    TopKWeightAndReduceDelegate)
from vllm.model_executor.layers.fused_moe.utils import (
<<<<<<< HEAD
    moe_kernel_quantize_input, normalize_batched_scales_shape,
    restrict_dispatch_to_tp_leader)
=======
    moe_kernel_quantize_input, normalize_batched_scales_shape)
from vllm.v1.worker.ubatching import (dbo_current_ubatch_id, dbo_enabled,
                                      dbo_maybe_run_recv_hook,
                                      dbo_register_recv_hook, dbo_yield)
>>>>>>> 4b946d69

# DeepEP kernels quantize dispatch inputs in 128 element chunks.
DEEPEP_QUANT_BLOCK_SIZE = 128
DEEPEP_QUANT_BLOCK_SHAPE = [DEEPEP_QUANT_BLOCK_SIZE, DEEPEP_QUANT_BLOCK_SIZE]


def dequant_fp8(expert_x_fp8: torch.Tensor,
                expert_x_scales: torch.Tensor) -> torch.Tensor:
    """
    Return dequantized tensor in fp32
    """
    # TODO (varun) : Optimize leverage num_tokens_per_expert counts
    assert expert_x_fp8.is_contiguous()
    expert_x_scales = expert_x_scales.contiguous()
    num_experts = expert_x_fp8.size(0)

    expert_x_fp32 = expert_x_fp8.to(torch.float32).view(
        num_experts, -1, DEEPEP_QUANT_BLOCK_SIZE)
    expert_x_scales = expert_x_scales.view(num_experts, -1, 1)
    return (expert_x_fp32 * expert_x_scales).view(expert_x_fp8.size())


class DeepEPLLPrepareAndFinalize(mk.FusedMoEPrepareAndFinalize):
    """
    Prepare/Finalize using DeepEP low-latency kernels.
    """

    # DeepEP low-latency kernels are compiled only for certain
    # specific hidden sizes.
    SUPPORTED_HIDDEN_SIZES = [2048, 2560, 4096, 5120, 6144, 7168]

    def __init__(self,
                 buffer: deep_ep.Buffer,
                 max_tokens_per_rank: int,
                 num_dispatchers: int,
                 use_fp8_dispatch: bool = False):
        super().__init__()

        self.buffer = buffer
        self.max_tokens_per_rank = max_tokens_per_rank
        self.use_fp8_dispatch = use_fp8_dispatch
        # The dispatch function returns a handle that the combine function
        # requires. We store the handle here so it is available to the
        # combine function.
        self.handles: list[Optional[tuple]] = [None, None]
        self.num_dispatchers_ = num_dispatchers

    def num_dispatchers(self) -> int:
        return self.num_dispatchers_

    @property
    def activation_format(self) -> mk.FusedMoEActivationFormat:
        return mk.FusedMoEActivationFormat.BatchedExperts

    def max_num_tokens_per_rank(self) -> Optional[int]:
        return self.max_tokens_per_rank

    def topk_indices_dtype(self) -> Optional[torch.dtype]:
        return torch.int64

    def _do_quant(
        self,
        x: Union[torch.Tensor, tuple[torch.Tensor, torch.Tensor]],
        a1_scale: Optional[torch.Tensor],
        a1_dtype: torch.dtype,
        quant_dtype: Union[torch.dtype, str, None],
        per_act_token_quant: bool,
        block_shape: Optional[list[int]],
    ) -> tuple[torch.Tensor, Optional[torch.Tensor]]:

        block_k = block_shape[1] if block_shape is not None else None
        if self.use_fp8_dispatch:
            if block_k == DEEPEP_QUANT_BLOCK_SIZE:
                # DeepEP kernels did the quantization for us.
                x, x_scales = x
                return x, x_scales

            # Dequant to get back the tokens in the datatype we dispatched in.
            x_fp8, x_scales = x
            x = dequant_fp8(x_fp8, x_scales).to(dtype=a1_dtype)

        assert isinstance(x, torch.Tensor)

        num_experts, max_tokens, hidden_dim = x.size()

        # TODO (varun): Optimization - Use a batched version of quant
        x = x.view((-1, hidden_dim))
        x, x_scales = moe_kernel_quantize_input(x, a1_scale, quant_dtype,
                                                per_act_token_quant,
                                                block_shape)
        x = x.view((num_experts, -1, hidden_dim))

        if quant_dtype is not None:
            assert x_scales is not None
            x_scales = normalize_batched_scales_shape(x_scales, num_experts)

        return x, x_scales

    def supports_async(self) -> bool:
        return True

    def prepare_async(
        self,
        a1: torch.Tensor,
        a1_scale: Optional[torch.Tensor],
        a2_scale: Optional[torch.Tensor],
        topk_weights: torch.Tensor,
        topk_ids: torch.Tensor,
        num_experts: int,
        expert_map: Optional[torch.Tensor],
        apply_router_weight_on_input: bool,
        quant_config: FusedMoEQuantConfig,
    ) -> tuple[Callable, mk.ReceiverType]:

        hidden_size = a1.size(1)
        assert hidden_size in self.SUPPORTED_HIDDEN_SIZES, \
            (f"Hidden Size {hidden_size} not in supported list of hidden sizes"
            f"{self.SUPPORTED_HIDDEN_SIZES}")

        a2a_idx = dbo_current_ubatch_id()

        if self.use_fp8_dispatch:
            assert hidden_size % 128 == 0, \
            "DeepEP kernels quantize the inputs in blocks of shape 128"

        has_per_token_scales = a1_scale.numel(
        ) != 1 if a1_scale is not None else (
            a2_scale.numel() != 1 if a2_scale is not None else False)
        assert not has_per_token_scales, (
            "low_latency kernels doesn't support dispatching per-token scales")

        if apply_router_weight_on_input:
            topk = topk_ids.size(1)
            # TODO: this only works for topK=1, will need to update for topK>1
            assert topk == 1, (
                "apply_router_weight_on_input is only implemented for topk=1")
            a1 = a1 * topk_weights.to(a1.dtype)

        # Restrict dispatch to TP leader to avoid duplicate work.
        a1, topk_ids, topk_weights = restrict_dispatch_to_tp_leader(
            a1, topk_ids, topk_weights)

        # Dispatch
        expert_x, expert_num_tokens, handle, _, hook= \
                self.buffer.low_latency_dispatch(a1,
                                                topk_ids,
                                                self.max_tokens_per_rank,
                                                num_experts,
                                                use_fp8=self.use_fp8_dispatch,
                                                async_finish=False,
                                                return_recv_hook=True)
        self.handles[a2a_idx] = handle

        return (hook, lambda: self._receiver(expert_x, expert_num_tokens,
                                             a1_scale, a1.dtype, quant_config))

    def _receiver(
        self,
        expert_x: Union[torch.Tensor, tuple[torch.Tensor, torch.Tensor]],
        expert_num_tokens: torch.Tensor,
        a1_scale,
        a1_dtype,
        quant_config: FusedMoEQuantConfig,
    ) -> mk.PrepareResultType:
        expert_x, expert_x_scale = self._do_quant(
            expert_x, a1_scale, a1_dtype, quant_config.quant_dtype,
            quant_config.per_act_token_quant, quant_config.block_shape)

        expert_tokens_meta = mk.ExpertTokensMetadata(
            expert_num_tokens=expert_num_tokens, expert_num_tokens_cpu=None)

        return expert_x, expert_x_scale, expert_tokens_meta, None, None

    def prepare(
        self,
        a1: torch.Tensor,
        a1_scale: Optional[torch.Tensor],
        a2_scale: Optional[torch.Tensor],
        topk_weights: torch.Tensor,
        topk_ids: torch.Tensor,
        num_experts: int,
        expert_map: Optional[torch.Tensor],
        apply_router_weight_on_input: bool,
        quant_config: FusedMoEQuantConfig,
    ) -> mk.PrepareResultType:
        hook, receiver = self.prepare_async(a1, a1_scale, a2_scale,
                                            topk_weights, topk_ids,
                                            num_experts, expert_map,
                                            apply_router_weight_on_input,
                                            quant_config)
        hook()
        return receiver()

    def finalize(
        self,
        output: torch.Tensor,
        fused_expert_output: torch.Tensor,
        topk_weights: torch.Tensor,
        topk_ids: torch.Tensor,
        apply_router_weight_on_input: bool,
        weight_and_reduce_impl: mk.TopKWeightAndReduce,
    ) -> None:
        assert isinstance(
            weight_and_reduce_impl, TopKWeightAndReduceDelegate
        ), ("Weight application and reduction happens in the combine kernel.")

        a2a_idx = dbo_current_ubatch_id()
        do_recv_hook = dbo_enabled()
        handle = self.handles[a2a_idx]
        assert handle is not None

        combine_topk_weights = topk_weights
        if apply_router_weight_on_input:
            # weights have already been applied.
            combine_topk_weights = torch.ones_like(topk_weights)

        # TODO (varun) : Enable zero copy mode
        dbo_maybe_run_recv_hook()
        _, _, recv_hook = self.buffer.low_latency_combine(
            fused_expert_output,
            topk_ids,
            combine_topk_weights,
            handle,
            async_finish=False,
            zero_copy=False,
            return_recv_hook=do_recv_hook,
            out=output)
        if recv_hook is not None:
            dbo_register_recv_hook(recv_hook)
        dbo_yield()<|MERGE_RESOLUTION|>--- conflicted
+++ resolved
@@ -10,15 +10,11 @@
 from vllm.model_executor.layers.fused_moe.topk_weight_and_reduce import (
     TopKWeightAndReduceDelegate)
 from vllm.model_executor.layers.fused_moe.utils import (
-<<<<<<< HEAD
     moe_kernel_quantize_input, normalize_batched_scales_shape,
     restrict_dispatch_to_tp_leader)
-=======
-    moe_kernel_quantize_input, normalize_batched_scales_shape)
 from vllm.v1.worker.ubatching import (dbo_current_ubatch_id, dbo_enabled,
                                       dbo_maybe_run_recv_hook,
                                       dbo_register_recv_hook, dbo_yield)
->>>>>>> 4b946d69
 
 # DeepEP kernels quantize dispatch inputs in 128 element chunks.
 DEEPEP_QUANT_BLOCK_SIZE = 128

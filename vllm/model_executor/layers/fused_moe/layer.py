--- conflicted
+++ resolved
@@ -1630,17 +1630,11 @@
         else:
             return tensor_model_parallel_all_reduce(final_hidden_states)
 
-<<<<<<< HEAD
-    def forward(self, hidden_states: torch.Tensor,
-                router_logits: torch.Tensor):
-
-=======
     def forward(
         self,
         hidden_states: torch.Tensor,
         router_logits: torch.Tensor,
     ) -> Union[torch.Tensor, tuple[torch.Tensor, torch.Tensor]]:
->>>>>>> c9f7081f
         og_hidden_states = hidden_states.shape[-1]
         if self.hidden_size != og_hidden_states:
             hidden_states = F.pad(hidden_states,
@@ -1770,17 +1764,11 @@
             return (full_shared_final_hidden_states,
                     full_fused_final_hidden_states)
 
-<<<<<<< HEAD
-    def forward_impl(self, hidden_states: torch.Tensor,
-                     router_logits: torch.Tensor):
-
-=======
     def forward_impl(
         self,
         hidden_states: torch.Tensor,
         router_logits: torch.Tensor,
     ) -> Union[torch.Tensor, tuple[torch.Tensor, torch.Tensor]]:
->>>>>>> c9f7081f
         assert self.quant_method is not None
         # Route to the chunked forward path using the FlashInfer Cutlass kernel
         # only when data parallelism (DP) is enabled.

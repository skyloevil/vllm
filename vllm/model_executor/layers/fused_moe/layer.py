--- conflicted
+++ resolved
@@ -234,21 +234,15 @@
             assert self.fused_experts is None, \
                 f"Attempt to override experts for {id(self)}!"
             self.topk_indices_dtype = prepare_finalize.topk_indices_dtype()
-<<<<<<< HEAD
-            experts = self.select_gemm_impl(prepare_finalize, self.moe, layer)
-
+            experts = self.select_gemm_impl(prepare_finalize, layer)
             # Log which expert implementation was selected
             allow = getattr(experts, "allow_deep_gemm", None)
             use_fp8 = getattr(experts, "use_fp8_w8a8", None)
             block_shape = getattr(experts, "block_shape", None)
-            logger.info(
+            logger.debug(
                 "[MoE Debug] Expert implementation selected: %s, "
                 "allow_deep_gemm=%s, use_fp8_w8a8=%s, block_shape=%s",
                 type(experts).__name__, allow, use_fp8, block_shape)
-
-=======
-            experts = self.select_gemm_impl(prepare_finalize, layer)
->>>>>>> 5963b98b
             self.fused_experts = FusedMoEModularKernel(
                 prepare_finalize,
                 experts,
@@ -323,14 +317,7 @@
         prepare_finalize: FusedMoEPrepareAndFinalize,
         layer: torch.nn.Module,
     ) -> FusedMoEPermuteExpertsUnpermute:
-<<<<<<< HEAD
-        logger.debug(
-            "[MoE Debug] select_gemm_impl called, activation_format=%s, "
-            "prepare_finalize=%s", prepare_finalize.activation_format,
-            type(prepare_finalize).__name__)
-=======
         assert self.moe_quant_config is not None
->>>>>>> 5963b98b
         if (prepare_finalize.activation_format ==
                 FusedMoEActivationFormat.BatchedExperts):
             logger.debug(
@@ -342,14 +329,8 @@
                 quant_config=self.moe_quant_config,
             )
         else:
-<<<<<<< HEAD
-            logger.debug("[MoE Debug] Creating TritonExperts with moe=%s",
-                         self.moe)
-            return TritonExperts()
-=======
             logger.debug("TritonExperts %s", self.moe)
             return TritonExperts(self.moe_quant_config)
->>>>>>> 5963b98b
 
     def create_weights(self, layer: torch.nn.Module, num_experts: int,
                        hidden_size: int, intermediate_size_per_partition: int,
